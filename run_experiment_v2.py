--- conflicted
+++ resolved
@@ -1,13 +1,10 @@
 import pickle
 from argparse import ArgumentParser
 from pathlib import Path
-<<<<<<< HEAD
 import lightning.pytorch as pl
-=======
 
 import os
 import pytorch_lightning as pl
->>>>>>> c52e4a01
 import numpy as np
 import pandas as pd
 import torch
@@ -26,11 +23,7 @@
 # number of cross-validation folds
 N_FOLDS: int = 10
 NUM_WORKERS: int = 12
-<<<<<<< HEAD
 OUT_DIR: str = Path("./experiments")
-=======
-OUT_DIR: str = "/root/autodl-tmp/Conformal-ADMET-Prediction/experiments"
->>>>>>> c52e4a01
 
 def df2dset(df):
     smis = df["X"].tolist()
@@ -67,17 +60,11 @@
 
 def main(args):
     # set experiment name and output directory
-<<<<<<< HEAD
     experiment_name = f"{args.dataset}-{args.split}-{args.ue}-fold_{args.fold}"
     experiment_folder = OUT_DIR / experiment_name.replace("-", "/")
     makedirs(experiment_folder)
     dataset_path = Path(f"data/curated/{args.dataset}.csv")
     split_path = Path(f"data/split_idxs/{args.dataset}_{args.split}.pkl")
-=======
-    experiment_name = f"{OUT_DIR}/{args.dataset}-{args.split}-{args.ue}/fold_{args.fold}"
-    dataset_path = Path(f"/root/autodl-tmp/Conformal-ADMET-Prediction/data/curated/{args.dataset}.csv")
-    split_path = Path(f"/root/autodl-tmp/Conformal-ADMET-Prediction/data/split_idxs/{args.dataset}_{args.split}.pkl")
->>>>>>> c52e4a01
     train_dset, val_dset, test_dset = load_molecule_datasets(dataset_path=dataset_path,
                                                              split_path=split_path,
                                                              fold_idx=args.fold)
